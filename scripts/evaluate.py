--- conflicted
+++ resolved
@@ -468,7 +468,6 @@
     return descendants
 
 
-<<<<<<< HEAD
 def match_rules(gold: List[List[Action]], candidate: List[List[Action]], initial_state: PlainState) -> List[Tuple[Int]]:
     '''
     Determines the best matching of rules between gold and candidate under the current ordering and bundling of rules. Bundled rules are treated as a block; only the end state after applying all of the rules is considered.
@@ -536,12 +535,8 @@
     
     return rule_matching
         
-
-
-if __name__ == "__main__":
-=======
+  
 def simulate(raw_inputs: Optional[List[Tuple[List[str], List[str], List[str]]]] = None) -> Tuple[OnePairManager, List[SoundChangeAction], List[PlainState], List[str]]:
->>>>>>> 826df436
     add_argument("in_path", dtype=str, msg="Input path to the saved path file.")
     add_argument("calc_metric", dtype=bool, default=False, msg="Whether to calculate the metrics.")
     # Get alphabet and action space.
@@ -644,11 +639,7 @@
         # greedily match up to 3 rules to each rule in gold
         threshold = 10 # amount a rule must decrease the distance by to be included in a poly-matching
         unmatched_rule_indices = set(range(len(candidate)))
-<<<<<<< HEAD
         rule_pairings = {} # maps the index of a rule in gold to a list of indices of its matched rules in candidate
-=======
-        rule_pairings = {}  # maps the index of a rule in gold to the index of its matched rule in candidate
->>>>>>> 826df436
         current_state = initial_state
         for i, act1 in enumerate(gold):
             next_state = current_state.apply_action(act1)
