--- conflicted
+++ resolved
@@ -59,18 +59,18 @@
 class ZSLatSpaPhono(ZSLatSpa, UsePhono):
     pass
 
-<<<<<<< HEAD
 
 @reg
 class OPLatSpaPhono(ZSLatSpaPhono):  # "OP" stands for one-pair.
     task: str = 'one_pair'
-=======
+
+
 @reg
 class CnnZSLatIta(ZSLatIta):
     model_encoder_type: str = 'cnn'
     kernel_sizes: Tuple[int, ...] = (3, 5, 7)
 
+
 @reg
 class CnnZSLatItaPhono(CnnZSLatIta, UsePhono):
-    pass
->>>>>>> ddb1f32f
+    pass