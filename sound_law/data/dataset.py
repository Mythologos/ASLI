from __future__ import annotations

import logging
import unicodedata
from collections import Counter, defaultdict
from dataclasses import dataclass
from pathlib import Path
from typing import List, Optional, Set, Tuple, Union, overload

import numpy as np
import pandas as pd
import torch
from panphon.featuretable import FeatureTable
from torch.utils.data import Dataset

from dev_misc import LT, add_argument, g
from dev_misc.devlib.helper import get_array
<<<<<<< HEAD
from dev_misc.utils import handle_sequence_inputs

_ft = FeatureTable()

=======
from dev_misc.utils import cached_property
>>>>>>> aaf7a73b

SOT = '<SOT>'
EOT = '<EOT>'
PAD = '<pad>'
SOT_ID = 0
EOT_ID = 1
PAD_ID = 2


DF = pd.DataFrame

add_argument('use_stress', dtype=bool, default=True, msg='Flag to use stress.')
add_argument('use_duration', dtype=bool, default=True, msg='Flag to use duration (long or short).')
add_argument('use_diacritics', dtype=bool, default=True, msg='Flag to use diacritics.')


@handle_sequence_inputs
def _preprocess(s: str) -> str:
    s = unicodedata.normalize('NFD', s)

    def one_pass(s):
        if not g.use_stress and s[0] == "ˈ":
            s = s[1:]
        if not g.use_duration and s[-1] == 'ː':
            s = s[:-1]
        if not g.use_diacritics and unicodedata.category(s[-1]) in ['Mn', 'Lm']:
            s = s[:-1]
        return s

    while True:
        new_s = one_pass(s)
        if s == new_s:
            break
        s = new_s
    return s


def _get_contents(df: DF, input_format: str) -> Tuple[List[List[str]], List[str]]:
    if input_format == 'wikt':
        contents = list()
        sources = list()
        for seqs, src in zip(df['tokens'], df['source']):
            for tokens in seqs.split('|'):
                contents.append(_preprocess(tokens.split()))
                sources.append(src)
    else:
<<<<<<< HEAD
        contents = [_preprocess(tokens) for tokens in df['tokens'].str.split()]
=======
        contents = df['tokens'].str.split().tolist()
>>>>>>> aaf7a73b
        sources = df['source'].tolist()
    return contents, sources


class Alphabet:
    """A class to represent the alphabet of any dataset."""

    def __init__(self, lang: str, contents: List[List[str]], sources: Optional[Union[str, List[str]]] = None):
        if sources is not None:
            if isinstance(sources, str):
                sources = [sources] * len(contents)
            else:
                assert len(contents) == len(sources)
        else:
            sources = ['unknown'] * len(contents)

        cnt = defaultdict(Counter)
        for content, source in zip(contents, sources):
            for c in content:
                cnt[c][source] += 1
        units = sorted(cnt.keys())
<<<<<<< HEAD
        self.special_units = [SOT, EOT]
        self.special_ids = [SOT_ID, EOT_ID]
        self._id2unit = self.special_units + units
        self._unit2id = dict(zip(self.special_units, self.special_ids))
        self._unit2id.update({c: i for i, c in enumerate(units, len(self.special_units))})
=======
        special_units = [SOT, EOT, PAD]
        self._id2unit = special_units + units
        self._unit2id = {SOT: SOT_ID, EOT: EOT_ID, PAD: PAD_ID}
        self._unit2id.update({c: i for i, c in enumerate(units, len(special_units))})
>>>>>>> aaf7a73b
        self.stats: pd.DataFrame = pd.DataFrame.from_dict(cnt)

        logging.info(f'Alphabet for {lang}, size {len(self._id2unit)}: {self._id2unit}.')

    @property
    def pfm(self) -> LT:
        """Phonological feature matrix for the entire alphabet. For the special units, use all 0's."""
        pfvs = [torch.zeros(22).long() for _ in range(len(self.special_ids))]
        for unit in self._id2unit[len(self.special_ids):]:
            pfv = self.get_pfv(unit)
            pfvs.append(pfv)
        pfm = torch.stack(pfvs, dim=0).refine_names(..., 'phono_feat')
        return pfm

    def get_pfv(self, s: str) -> LT:
        """Get phonological feature vector (pfv) for a unit."""
        ret = _ft.word_to_vector_list(s, numeric=True)
        if len(ret) != 1:
            raise ValueError(f'Inconsistent tokenization results between panphon and lingpy.')

        # NOTE(j_luo) `+1` since the original features range from -1 to 1.
        ret = torch.LongTensor(ret[0]) + 1
        return ret

    @classmethod
    def from_tsv(cls, lang: str, path: str, input_format: str) -> Alphabet:
        df = pd.read_csv(path, sep='\t')
        df['source'] = path
        contents, sources = _get_contents(df, input_format)
        return cls(lang, contents, sources=sources)

    @classmethod
    def from_tsvs(cls, lang: str, paths: List[str], input_format: str) -> Alphabet:
        dfs = list()
        for path in paths:
            df = pd.read_csv(path, sep='\t')
            df['source'] = path
            dfs.append(df)
        df = pd.concat(dfs)
        contents, sources = _get_contents(df, input_format)
        return cls(lang, contents, sources=sources)

    @overload
    def __getitem__(self, index: int) -> str: ...

    @overload
    def __getitem__(self, unit: str) -> int: ...

    def __getitem__(self, index_or_unit):
        if isinstance(index_or_unit, int):
            return self._id2unit[index_or_unit]
        elif isinstance(index_or_unit, str):
            return self._unit2id[index_or_unit]
        else:
            raise TypeError(f'Unsupported type for "{index_or_unit}".')

    def __len__(self):
        return len(self._unit2id)


@dataclass
class Split:
    """A class representing a split configuration."""
    main_split: str
    folds: List[int] = None

    def __post_init__(self):
        assert self.main_split in ['train', 'dev', 'test', 'all']

    def select(self, df: DF) -> DF:
        if self.main_split == 'all':
            return df

        ret = df.copy()
        if self.folds is None:
            values = {self.main_split}
        else:
            values = {str(f) for f in self.folds}
        return ret[ret['split'].isin(values)].reset_index(drop=True)


def get_paths(data_path: Path, src_lang: str, tgt_lang: str) -> Tuple[str, str]:
    prefix = data_path / f'{src_lang}-{tgt_lang}'
    src_path = f'{prefix / src_lang}.tsv'
    tgt_path = f'{prefix / tgt_lang}.tsv'
    return src_path, tgt_path


class OnePairDataset(Dataset):

    def __init__(self,
                 data_path: Path,
                 split: Split,
                 src_lang: str,
                 tgt_lang: str,
                 src_abc: Alphabet,
                 tgt_abc: Alphabet,
                 input_format: str,
                 keep_ratio: Optional[float] = None):
        self.split = split
        self.src_lang = src_lang
        self.tgt_lang = tgt_lang

        src_path, tgt_path = get_paths(data_path, src_lang, tgt_lang)

        src_df = pd.read_csv(str(src_path), sep='\t')
        tgt_df = pd.read_csv(str(tgt_path), sep='\t')

        if input_format == 'wikt':
            src_df = src_df.rename(columns={col: f'src_{col}' for col in src_df.columns})
            tgt_df = tgt_df.rename(columns={col: f'tgt_{col}' for col in tgt_df.columns})
            cat_df: pd.DataFrame = pd.concat([src_df, tgt_df], axis=1)
            cat_df['split_tgt_tokens'] = cat_df['tgt_tokens'].str.split('|')
            cat_df['num_variants'] = cat_df['split_tgt_tokens'].apply(len)
            cat_df['sample_weight'] = 1.0 / cat_df['num_variants']
            cat_df = cat_df.explode('split_tgt_tokens')

            src_df = cat_df[['src_split', 'src_tokens', 'sample_weight']]
            tgt_df = cat_df[['tgt_split', 'split_tgt_tokens', 'sample_weight']]

            src_df = src_df.rename(columns={'src_split': 'split', 'src_tokens': 'tokens'})
            tgt_df = tgt_df.rename(columns={'tgt_split': 'split', 'split_tgt_tokens': 'tokens'})

        src_df = self.split.select(src_df)
        tgt_df = self.split.select(tgt_df)

        if keep_ratio is not None:
            logging.info(f'keep_ratio is {keep_ratio}.')
            num = int(len(src_df) * keep_ratio)
            src_df = src_df.loc[:num]
            tgt_df = tgt_df.loc[:num]

        token_col = 'tokens' if input_format == 'wikt' else 'parsed_tokens'
        self.src_unit_seqs = get_array([_preprocess(tokens) for tokens in src_df[token_col].str.split()])
        self.tgt_unit_seqs = get_array([_preprocess(tokens) for tokens in tgt_df[token_col].str.split()])

        self.src_vocab = np.asarray([''.join(us) for us in self.src_unit_seqs])
        self.tgt_vocab = np.asarray([''.join(us) for us in self.tgt_unit_seqs])

        self.src_id_seqs = [[src_abc[u] for u in seq] for seq in self.src_unit_seqs]
        self.tgt_id_seqs = [[tgt_abc[u] for u in seq] for seq in self.tgt_unit_seqs]

        logging.info(f'Total number of cognate pairs for {src_lang}-{tgt_lang} for {split}: {len(self.src_vocab)}.')

        self.sample_weights: Optional[np.ndarray] = None
        if input_format == 'wikt':
            self.sample_weights = src_df['sample_weight'].values

    def __getitem__(self, index: int):
        return {
            'src_id_seq': [SOT_ID] + self.src_id_seqs[index] + [EOT_ID],
            'src_unit_seq': [SOT] + self.src_unit_seqs[index] + [EOT],
            'tgt_id_seq': self.tgt_id_seqs[index] + [EOT_ID],
            'tgt_unit_seq': self.tgt_unit_seqs[index] + [EOT],
            'index': index,
            'src_lang': self.src_lang,
            'tgt_lang': self.tgt_lang
        }

    def __len__(self):
        return len(self.src_id_seqs)

    @cached_property
    def max_seq_length(self) -> int:
        '''Returns the max sequence length among sequences in this Dataset'''
        return max(map(len, self.src_unit_seqs)) + 2 # the +2 comes from the SOT and EOT tokens<|MERGE_RESOLUTION|>--- conflicted
+++ resolved
@@ -15,14 +15,10 @@
 
 from dev_misc import LT, add_argument, g
 from dev_misc.devlib.helper import get_array
-<<<<<<< HEAD
-from dev_misc.utils import handle_sequence_inputs
+from dev_misc.utils import handle_sequence_inputs, cached_property
 
 _ft = FeatureTable()
 
-=======
-from dev_misc.utils import cached_property
->>>>>>> aaf7a73b
 
 SOT = '<SOT>'
 EOT = '<EOT>'
@@ -69,11 +65,7 @@
                 contents.append(_preprocess(tokens.split()))
                 sources.append(src)
     else:
-<<<<<<< HEAD
         contents = [_preprocess(tokens) for tokens in df['tokens'].str.split()]
-=======
-        contents = df['tokens'].str.split().tolist()
->>>>>>> aaf7a73b
         sources = df['source'].tolist()
     return contents, sources
 
@@ -95,18 +87,11 @@
             for c in content:
                 cnt[c][source] += 1
         units = sorted(cnt.keys())
-<<<<<<< HEAD
         self.special_units = [SOT, EOT]
         self.special_ids = [SOT_ID, EOT_ID]
         self._id2unit = self.special_units + units
         self._unit2id = dict(zip(self.special_units, self.special_ids))
         self._unit2id.update({c: i for i, c in enumerate(units, len(self.special_units))})
-=======
-        special_units = [SOT, EOT, PAD]
-        self._id2unit = special_units + units
-        self._unit2id = {SOT: SOT_ID, EOT: EOT_ID, PAD: PAD_ID}
-        self._unit2id.update({c: i for i, c in enumerate(units, len(special_units))})
->>>>>>> aaf7a73b
         self.stats: pd.DataFrame = pd.DataFrame.from_dict(cnt)
 
         logging.info(f'Alphabet for {lang}, size {len(self._id2unit)}: {self._id2unit}.')
