from __future__ import annotations

import logging
<<<<<<< HEAD
from typing import List, Optional, Sequence, Tuple, Union, Dict
=======
from dataclasses import dataclass
from typing import List, Optional, Sequence, Tuple, Union
>>>>>>> 628cf181

import numpy
import torch
import torch.nn as nn
import torch.nn.init
from torch.nn.functional import normalize

from dev_misc import BT, FT, LT, get_zeros, add_argument, g
from dev_misc.devlib.named_tensor import NameHelper, NoName
from sound_law.data.dataset import PAD_ID
<<<<<<< HEAD
import lang2vec.lang2vec as l2v
=======
from sound_law.model.lstm_state import LstmStatesByLayers, LstmStateTuple
>>>>>>> 628cf181

LstmOutputsByLayers = Tuple[FT, LstmStatesByLayers]


@dataclass
class LstmParams:
    input_size: int
    hidden_size: int
    num_layers: int
    dropout: float
    bidirectional: bool


class MultiLayerLSTMCell(nn.Module):
    """An LSTM cell with multiple layers."""

    def __init__(self,
                 input_size: int,
                 hidden_size: int,
                 num_layers: int,
                 dropout: float):
        super().__init__()

        self.input_size = input_size
        self.hidden_size = hidden_size
        self.num_layers = num_layers
        self.drop = nn.Dropout(dropout)

        cells = [nn.LSTMCell(input_size, hidden_size)]
        for _ in range(self.num_layers - 1):
            cells.append(nn.LSTMCell(hidden_size, hidden_size))
        self.cells = nn.ModuleList(cells)

    # IDEA(j_luo) write a function to generate simple `from_params` classmethods?
    @classmethod
    def from_params(cls, lstm_params: LstmParams) -> MultiLayerLSTMCell:
        return cls(lstm_params.input_size,
                   lstm_params.hidden_size,
                   lstm_params.num_layers,
                   lstm_params.dropout)

    def forward(self, input_: FT, state: LstmStatesByLayers, state_direction: Optional[str] = None) -> LstmOutputsByLayers:
        assert state.num_layers == self.num_layers

        new_states = list()
        for i in range(self.num_layers):
            with NoName(input_):
                new_state = self.cells[i](input_, state.get_layer(i, state_direction))
            new_states.append(new_state)
            input_ = new_state[0].refine_names('batch', ...)
            # Note that the last layer doesn't use dropout, following nn.LSTM.
            if i < self.num_layers - 1:
                input_ = self.drop(input_)
        return input_, LstmStatesByLayers(new_states)

    def extra_repr(self):
        return '%d, %d, num_layers=%d' % (self.input_size, self.hidden_size, self.num_layers)


@dataclass
class EmbParams:
    num_embeddings: int
    embedding_dim: int
    dropout: float
    phono_feat_mat: Optional[LT] = None
    special_ids: Optional[Sequence[int]] = None


class SharedEmbedding(nn.Embedding):
    """Shared input and output embedding with dropout."""

    def __init__(self, *args, dropout: float = 0.0, **kwargs):
        super().__init__(*args, **kwargs)
        self.drop = nn.Dropout(dropout)

    def project(self, h: FT) -> FT:
        w = self.drop(self.weight)
        return h @ w.t()

    def forward(self, *args, **kwargs) -> FT:
        emb = super().forward(*args, **kwargs)
        return self.drop(emb)

    @classmethod
    def from_params(cls, emb_params: EmbParams) -> SharedEmbedding:
        return cls(emb_params.num_embeddings,
                   emb_params.embedding_dim,
                   dropout=emb_params.dropout)


class PhonoEmbedding(SharedEmbedding):

    def __init__(self,
                 phono_feat_mat: LT,
                 special_ids: Sequence[int],
                 num_embeddings: int,
                 embedding_dim: int, *args, **kwargs):
        num_phones, num_features = phono_feat_mat.shape
        if embedding_dim % num_features > 0:
            raise ValueError(
                f'Embedding size {embedding_dim} cannot be divided by number of phonological features {num_features}.')
        super().__init__(num_embeddings, embedding_dim // num_features, *args, **kwargs)

        self.register_buffer('pfm', phono_feat_mat)
        self.special_weight = nn.Parameter(torch.randn(num_phones, embedding_dim))  # NOTE(j_luo) Use the undivided dim.
        special_mask = torch.zeros(num_phones).bool()
        special_mask[special_ids] = True
        self.register_buffer('special_mask', special_mask)
        self.embedding_dim = embedding_dim

    @classmethod
    def from_params(cls, emb_params: EmbParams) -> PhonoEmbedding:
        return cls(emb_params.phono_feat_mat,
                   emb_params.special_ids,
                   emb_params.num_embeddings,
                   emb_params.embedding_dim,
                   dropout=emb_params.dropout)

    @property
    def char_embedding(self) -> FT:
        """Character embeddings are computed by concatenating all of their relevant phonological feature embeddings."""
        emb = super().forward(self.pfm)
        emb = emb.refine_names(..., 'phono_emb')
        nh = NameHelper()
        emb = nh.flatten(emb, ['phono_feat', 'phono_emb'], 'emb')
        return torch.where(self.special_mask.view(-1, 1), self.special_weight, emb)

    def forward(self, input_: LT) -> FT:
        with NoName(self.char_embedding, input_):
            return self.char_embedding[input_]

    def project(self, h: FT) -> FT:
        return h @ self.char_embedding.t()


def get_embedding(emb_params: EmbParams) -> Union[PhonoEmbedding, SharedEmbedding]:
    emb_cls = SharedEmbedding if emb_params.phono_feat_mat is None else PhonoEmbedding
    embedding = emb_cls.from_params(emb_params)
    return embedding


class GlobalAttention(nn.Module):

    def __init__(self,
                 input_src_size: int,
                 input_tgt_size: int,
                 dropout: float = 0.0):
        super(GlobalAttention, self).__init__()

        self.input_src_size = input_src_size
        self.input_tgt_size = input_tgt_size

        self.Wa = nn.Parameter(torch.Tensor(input_src_size, input_tgt_size))
        torch.nn.init.xavier_normal_(self.Wa)
        self.drop = nn.Dropout(dropout)

    def forward(self,
                h_t: FT,
                h_s: FT,
                mask_src: BT,
                Wh_s: Optional[FT] = None) -> Tuple[FT, FT, FT]:
        sl, bs, ds = h_s.size()
        dt = h_t.shape[-1]
        # FIXME(j_luo) Need a better way of caching Wh_s.
        if Wh_s is None:
            with NoName(h_s):
                Wh_s = self.drop(h_s).reshape(sl * bs, -1).mm(self.Wa).view(sl, bs, -1)

        with NoName(h_t):
            scores = (Wh_s * h_t).sum(dim=-1)

        scores = torch.where(mask_src, scores, torch.full_like(scores, -9999.9))
        almt_distr = nn.functional.log_softmax(scores, dim=0).exp()  # sl x bs
        with NoName(almt_distr):
            ctx = (almt_distr.unsqueeze(dim=-1) * h_s).sum(dim=0)  # bs x d
        almt_distr = almt_distr.t()
        return almt_distr, ctx, Wh_s

    def extra_repr(self):
        return 'src=%d, tgt=%d' % (self.input_src_size, self.input_tgt_size)


class NormControlledResidual(nn.Module):

    def __init__(self, norms_or_ratios=None, multiplier=1.0, control_mode=None):
        super().__init__()

        assert control_mode in ['none', 'relative', 'absolute']

        self.control_mode = control_mode
        self.norms_or_ratios = None
        if self.control_mode in ['relative', 'absolute']:
            self.norms_or_ratios = norms_or_ratios
            if self.control_mode == 'relative':
                assert self.norms_or_ratios[0] == 1.0

        self.multiplier = multiplier

    def anneal_ratio(self):
        if self.control_mode == 'relative':
            new_ratios = [self.norms_or_ratios[0]]
            for r in self.norms_or_ratios[1:]:
                r = min(r * self.multiplier, 1.0)
                new_ratios.append(r)
            self.norms_or_ratios = new_ratios
            logging.debug('Ratios are now [%s]' % (', '.join(map(lambda f: '%.2f' % f, self.norms_or_ratios))))

    def forward(self, *inputs):
        if self.control_mode == 'none':
            output = sum(inputs)
        else:
            assert len(inputs) == len(self.norms_or_ratios)
            outs = list()
            if self.control_mode == 'absolute':
                for inp, norm in zip(inputs, self.norms_or_ratios):
                    if norm >= 0.0:  # NOTE(j_luo) a negative value means no control applied
                        outs.append(normalize(inp, dim=-1) * norm)
                    else:
                        outs.append(inp)
            else:
                outs.append(inputs[0])
                norm_base = inputs[0].norm(dim=-1, keepdim=True)
                for inp, ratio in zip(inputs[1:], self.norms_or_ratios[1:]):
                    if ratio >= 0.0:  # NOTE(j_luo) same here
                        norm_actual = inp.norm(dim=-1, keepdim=True)
                        max_norm = norm_base * ratio
                        too_big = norm_actual > max_norm
                        adjusted_norm = torch.where(too_big, max_norm, norm_actual)
                        outs.append(normalize(inp, dim=-1) * adjusted_norm)
                    else:
                        outs.append(inp)
            output = sum(outs)
        return output


class LanguageEmbedding(nn.Embedding):

<<<<<<< HEAD
    def __init__(self, num_embeddings: int, embedding_dim: int, unseen_idx: Optional[int] = None,
                 lang2id: Optional[Dict[str, int]] = None,
                 mode: str = 'random', **kwargs):
=======
    def __init__(self, num_embeddings: int, embedding_dim: int,
                 unseen_idx: Optional[int] = None,
                 mode: str = 'random',
                 dropout: float = 0.0, **kwargs):
        super().__init__(num_embeddings, embedding_dim, **kwargs)
>>>>>>> 628cf181
        self.unseen_idx = unseen_idx
        assert mode in ['random', 'mean', 'mean_lang2vec']
        self.mode = mode
        self.drop = nn.Dropout(dropout)

        if self.mode == 'mean_lang2vec':
            self.id2lang = {i: lang for lang, i in lang2id.items()}
            # there are several available lang2vec phonology feature sets, but most are missing languages or have null values even for languages with data. We could address this with zeroing out null values ('--') or using only certain feature sets
            # we use phonology_knn as the default feature set since it's guaranteed to produce values
            # TODO(derek) try out 'learned' embeddings — see what bug is preventing you from using them
            self.feature_set = g.l2v_feature_set if g.l2v_feature_set is not None else 'phonology_knn'

            # check dimensionality. English is chosen as the test just because it's unlikely to be missing from a feature set dataset
            l2v_emb_len = len(l2v.get_features(['eng'], self.feature_set)['eng'])
            # we want to init the learned embedding with a smaller dimension so that after concatenation with the lang2vec feature embedding, the embedding is the same size as the provided argument
            embedding_dim -= l2v_emb_len
            assert len(l2v.get_features(['eng'], self.feature_set)['eng']) + embedding_dim == g.char_emb_size
        super().__init__(num_embeddings, embedding_dim, **kwargs)

    def forward(self, index: int) -> FT:
        if index == self.unseen_idx:
            if self.mode == 'random':
<<<<<<< HEAD
                emb = self.weight[index]
            elif self.mode == 'mean' or self.mode == 'mean_lang2vec':
                emb = (self.weight.sum(dim=0) - self.weight[index]) / (self.num_embeddings - 1)
        else:
            emb = self.weight[index]
        
        if self.mode == 'mean_lang2vec':
            lang_iso = self.id2lang[index] # get the iso code of the language being requested
            feature_list = l2v.get_features([lang_iso], self.feature_set, minimal=False)[lang_iso]
            # convert the array to a torch.FloatTensor
            l2v_emb = torch.from_numpy(numpy.array(feature_list, dtype=numpy.float32))
            emb = torch.cat([emb, l2v_emb], dim=0)

        return emb
=======
                ret = self.weight[index]
            else:
                ret = (self.weight.sum(dim=0) - self.weight[index]) / (self.num_embeddings - 1)
        else:
            ret = self.weight[index]
        return self.drop(ret)
>>>>>>> 628cf181
<|MERGE_RESOLUTION|>--- conflicted
+++ resolved
@@ -1,12 +1,9 @@
 from __future__ import annotations
 
 import logging
-<<<<<<< HEAD
+from dataclasses import dataclass
 from typing import List, Optional, Sequence, Tuple, Union, Dict
-=======
-from dataclasses import dataclass
-from typing import List, Optional, Sequence, Tuple, Union
->>>>>>> 628cf181
+
 
 import numpy
 import torch
@@ -17,11 +14,8 @@
 from dev_misc import BT, FT, LT, get_zeros, add_argument, g
 from dev_misc.devlib.named_tensor import NameHelper, NoName
 from sound_law.data.dataset import PAD_ID
-<<<<<<< HEAD
+from sound_law.model.lstm_state import LstmStatesByLayers, LstmStateTuple
 import lang2vec.lang2vec as l2v
-=======
-from sound_law.model.lstm_state import LstmStatesByLayers, LstmStateTuple
->>>>>>> 628cf181
 
 LstmOutputsByLayers = Tuple[FT, LstmStatesByLayers]
 
@@ -259,17 +253,11 @@
 
 class LanguageEmbedding(nn.Embedding):
 
-<<<<<<< HEAD
-    def __init__(self, num_embeddings: int, embedding_dim: int, unseen_idx: Optional[int] = None,
-                 lang2id: Optional[Dict[str, int]] = None,
-                 mode: str = 'random', **kwargs):
-=======
     def __init__(self, num_embeddings: int, embedding_dim: int,
                  unseen_idx: Optional[int] = None,
+                 lang2id: Optional[Dict[str, int]] = None,
                  mode: str = 'random',
                  dropout: float = 0.0, **kwargs):
-        super().__init__(num_embeddings, embedding_dim, **kwargs)
->>>>>>> 628cf181
         self.unseen_idx = unseen_idx
         assert mode in ['random', 'mean', 'mean_lang2vec']
         self.mode = mode
@@ -292,7 +280,6 @@
     def forward(self, index: int) -> FT:
         if index == self.unseen_idx:
             if self.mode == 'random':
-<<<<<<< HEAD
                 emb = self.weight[index]
             elif self.mode == 'mean' or self.mode == 'mean_lang2vec':
                 emb = (self.weight.sum(dim=0) - self.weight[index]) / (self.num_embeddings - 1)
@@ -306,12 +293,4 @@
             l2v_emb = torch.from_numpy(numpy.array(feature_list, dtype=numpy.float32))
             emb = torch.cat([emb, l2v_emb], dim=0)
 
-        return emb
-=======
-                ret = self.weight[index]
-            else:
-                ret = (self.weight.sum(dim=0) - self.weight[index]) / (self.num_embeddings - 1)
-        else:
-            ret = self.weight[index]
-        return self.drop(ret)
->>>>>>> 628cf181
+        return self.drop(emb)