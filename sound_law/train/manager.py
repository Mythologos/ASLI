--- conflicted
+++ resolved
@@ -196,7 +196,6 @@
             phono_feat_mat = get_tensor(self.src_abc.pfm)
             special_ids = get_tensor(self.src_abc.special_ids)
 
-<<<<<<< HEAD
         if g.model_encoder_type == 'lstm':
             self.model = OneToManyModel(len(self.src_abc), len(self.tgt_abc),
                                         len(g.train_tgt_langs) + 1, lang2id[g.tgt_lang],
@@ -209,12 +208,6 @@
                                                   lang2id=lang2id,
                                                   phono_feat_mat=phono_feat_mat,
                                                   special_ids=special_ids)
-=======
-        self.model = OneToManyModel(len(self.src_abc), len(self.tgt_abc),
-                                    len(g.train_tgt_langs) + 1, lang2id[g.tgt_lang],
-                                    phono_feat_mat=phono_feat_mat,
-                                    special_ids=special_ids)
->>>>>>> 628cf181
 
         if g.saved_model_path is not None:
             self.model.load_state_dict(torch.load(g.saved_model_path, map_location=torch.device('cpu')))
