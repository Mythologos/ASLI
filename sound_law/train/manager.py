--- conflicted
+++ resolved
@@ -13,14 +13,8 @@
 from sound_law.data.dataset import Alphabet, Split, get_paths
 from sound_law.data.setting import Setting
 from sound_law.evaluate.evaluator import Evaluator
-<<<<<<< HEAD
 from sound_law.model.one_pair import OnePairModel
 from sound_law.model.one_to_many import OneToManyModel
-=======
-from sound_law.model.one_pair import OnePairModel, CnnEncoderOnePairModel
-from sound_law.model.one_to_many import OneToManyModel, CnnEncoderOneToManyModel
-from dev_misc.trainlib.tb_writer import MetricWriter
->>>>>>> ddb1f32f
 
 from .trainer import Trainer
 
@@ -96,16 +90,11 @@
             train_e_dl = self.dl_reg[f'{train_name}_e']
             dev_dl = self.dl_reg[dev_name]
             test_dl = self.dl_reg[test_name]
-            
-            if g.model_encoder_type == 'lstm':
-                model = OnePairModel(len(self.src_abc), len(self.tgt_abc),
-                                     phono_feat_mat=phono_feat_mat,
-                                     special_ids=special_ids)
-            elif g.model_encoder_type == 'cnn':
-                model = CnnEncoderOnePairModel(len(self.src_abc), len(self.tgt_abc),
-                                               phono_feat_mat=phono_feat_mat,
-                                               special_ids=special_ids)
-            
+
+            model = OnePairModel(len(self.src_abc), len(self.tgt_abc),
+                                 phono_feat_mat=phono_feat_mat,
+                                 special_ids=special_ids)
+
             if g.saved_model_path is not None:
                 model.load_state_dict(torch.load(g.saved_model_path, map_location=torch.device('cpu')))
                 logging.info(f'Loaded from {g.saved_model_path}.')
@@ -205,16 +194,10 @@
             phono_feat_mat = get_tensor(self.src_abc.pfm)
             special_ids = get_tensor(self.src_abc.special_ids)
 
-        if g.model_encoder_type == 'lstm':
-            self.model = OneToManyModel(len(self.src_abc), len(self.tgt_abc),
-                                        len(g.train_tgt_langs) + 1, lang2id[g.tgt_lang],
-                                        phono_feat_mat=phono_feat_mat,
-                                        special_ids=special_ids)
-        elif g.model_encoder_type == 'cnn':
-            self.model = CnnEncoderOneToManyModel(len(self.src_abc), len(self.tgt_abc),
-                                                  len(g.train_tgt_langs) + 1, lang2id[g.tgt_lang],
-                                                  phono_feat_mat=phono_feat_mat,
-                                                  special_ids=special_ids)
+        self.model = OneToManyModel(len(self.src_abc), len(self.tgt_abc),
+                                    len(g.train_tgt_langs) + 1, lang2id[g.tgt_lang],
+                                    phono_feat_mat=phono_feat_mat,
+                                    special_ids=special_ids)
 
         if g.saved_model_path is not None:
             self.model.load_state_dict(torch.load(g.saved_model_path, map_location=torch.device('cpu')))
